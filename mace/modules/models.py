--- conflicted
+++ resolved
@@ -54,11 +54,7 @@
         atomic_numbers: List[int],
         correlation: int,
         gate: Optional[Callable],
-<<<<<<< HEAD
-        radial_MLP: list[int],
-=======
         radial_MLP: Optional[list[int]] = None,
->>>>>>> 7f6e91b1
     ):
         super().__init__()
         self.register_buffer(
