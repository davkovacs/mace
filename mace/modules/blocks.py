###########################################################################################
# Elementary Block for Building O(3) Equivariant Higher Order Message Passing Neural Network
# Authors: Ilyes Batatia, Gregor Simm
# This program is distributed under the MIT License (see MIT.md)
###########################################################################################

from abc import abstractmethod
from typing import Callable, Optional, Tuple, Union

import numpy as np
import torch.nn.functional
from e3nn import nn, o3
from e3nn.util.jit import compile_mode

from mace.tools.scatter import scatter_sum

from .irreps_tools import (
    linear_out_irreps,
    reshape_irreps,
    tp_out_irreps_with_instructions,
)
from .radial import BesselBasis, PolynomialCutoff
from .symmetric_contraction import SymmetricContraction


@compile_mode("script")
class LinearNodeEmbeddingBlock(torch.nn.Module):
    def __init__(self, irreps_in: o3.Irreps, irreps_out: o3.Irreps):
        super().__init__()
        self.linear = o3.Linear(irreps_in=irreps_in, irreps_out=irreps_out)

    def forward(
        self,
        node_attrs: torch.Tensor,
    ) -> torch.Tensor:  # [n_nodes, irreps]
        return self.linear(node_attrs)


@compile_mode("script")
class LinearReadoutBlock(torch.nn.Module):
    def __init__(self, irreps_in: o3.Irreps):
        super().__init__()
        self.linear = o3.Linear(irreps_in=irreps_in, irreps_out=o3.Irreps("0e"))

    def forward(self, x: torch.Tensor) -> torch.Tensor:  # [n_nodes, irreps]  # [..., ]
        return self.linear(x)  # [n_nodes, 1]


@compile_mode("script")
class NonLinearReadoutBlock(torch.nn.Module):
    def __init__(
        self, irreps_in: o3.Irreps, MLP_irreps: o3.Irreps, gate: Optional[Callable]
    ):
        super().__init__()
        self.hidden_irreps = MLP_irreps
        self.linear_1 = o3.Linear(irreps_in=irreps_in, irreps_out=self.hidden_irreps)
        self.non_linearity = nn.Activation(irreps_in=self.hidden_irreps, acts=[gate])
        self.linear_2 = o3.Linear(
            irreps_in=self.hidden_irreps, irreps_out=o3.Irreps("0e")
        )

    def forward(self, x: torch.Tensor) -> torch.Tensor:  # [n_nodes, irreps]  # [..., ]
        x = self.non_linearity(self.linear_1(x))
        return self.linear_2(x)  # [n_nodes, 1]


@compile_mode("script")
class LinearDipoleReadoutBlock(torch.nn.Module):
    def __init__(self, irreps_in: o3.Irreps, dipole_only: bool = False):
        super().__init__()
        if dipole_only:
            self.irreps_out = o3.Irreps("1x1o")
        else:
            self.irreps_out = o3.Irreps("1x0e + 1x1o")
        self.linear = o3.Linear(irreps_in=irreps_in, irreps_out=self.irreps_out)

    def forward(self, x: torch.Tensor) -> torch.Tensor:  # [n_nodes, irreps]  # [..., ]
        return self.linear(x)  # [n_nodes, 1]


@compile_mode("script")
class NonLinearDipoleReadoutBlock(torch.nn.Module):
    def __init__(
        self,
        irreps_in: o3.Irreps,
        MLP_irreps: o3.Irreps,
        gate: Callable,
        dipole_only: bool = False,
    ):
        super().__init__()
        self.hidden_irreps = MLP_irreps
        if dipole_only:
            self.irreps_out = o3.Irreps("1x1o")
        else:
            self.irreps_out = o3.Irreps("1x0e + 1x1o")
        irreps_scalars = o3.Irreps(
            [(mul, ir) for mul, ir in MLP_irreps if ir.l == 0 and ir in self.irreps_out]
        )
        irreps_gated = o3.Irreps(
            [(mul, ir) for mul, ir in MLP_irreps if ir.l > 0 and ir in self.irreps_out]
        )
        irreps_gates = o3.Irreps([mul, "0e"] for mul, _ in irreps_gated)
        self.equivariant_nonlin = nn.Gate(
            irreps_scalars=irreps_scalars,
            act_scalars=[gate for _, ir in irreps_scalars],
            irreps_gates=irreps_gates,
            act_gates=[gate] * len(irreps_gates),
            irreps_gated=irreps_gated,
        )
        self.irreps_nonlin = self.equivariant_nonlin.irreps_in.simplify()
        self.linear_1 = o3.Linear(irreps_in=irreps_in, irreps_out=self.irreps_nonlin)
        self.linear_2 = o3.Linear(
            irreps_in=self.hidden_irreps, irreps_out=self.irreps_out
        )

    def forward(self, x: torch.Tensor) -> torch.Tensor:  # [n_nodes, irreps]  # [..., ]
        x = self.equivariant_nonlin(self.linear_1(x))
        return self.linear_2(x)  # [n_nodes, 1]


@compile_mode("script")
class AtomicEnergiesBlock(torch.nn.Module):
    atomic_energies: torch.Tensor

    def __init__(self, atomic_energies: Union[np.ndarray, torch.Tensor]):
        super().__init__()
        assert len(atomic_energies.shape) == 1

        self.register_buffer(
            "atomic_energies",
            torch.tensor(atomic_energies, dtype=torch.get_default_dtype()),
        )  # [n_elements, ]

    def forward(
        self, x: torch.Tensor  # one-hot of elements [..., n_elements]
    ) -> torch.Tensor:  # [..., ]
        return torch.matmul(x, self.atomic_energies)

    def __repr__(self):
        formatted_energies = ", ".join([f"{x:.4f}" for x in self.atomic_energies])
        return f"{self.__class__.__name__}(energies=[{formatted_energies}])"


@compile_mode("script")
class RadialEmbeddingBlock(torch.nn.Module):
    def __init__(self, r_max: float, num_bessel: int, num_polynomial_cutoff: int):
        super().__init__()
        self.bessel_fn = BesselBasis(r_max=r_max, num_basis=num_bessel)
        self.cutoff_fn = PolynomialCutoff(r_max=r_max, p=num_polynomial_cutoff)
        self.out_dim = num_bessel

    def forward(
        self,
        edge_lengths: torch.Tensor,  # [n_edges, 1]
    ):
        bessel = self.bessel_fn(edge_lengths)  # [n_edges, n_basis]
        cutoff = self.cutoff_fn(edge_lengths)  # [n_edges, 1]
        return bessel * cutoff  # [n_edges, n_basis]


@compile_mode("script")
class EquivariantProductBasisBlock(torch.nn.Module):
    def __init__(
        self,
        node_feats_irreps: o3.Irreps,
        target_irreps: o3.Irreps,
        correlation: int,
        use_sc: bool = True,
        num_elements: Optional[int] = None,
    ) -> None:
        super().__init__()

        self.use_sc = use_sc
        self.symmetric_contractions = SymmetricContraction(
            irreps_in=node_feats_irreps,
            irreps_out=target_irreps,
            correlation=correlation,
            num_elements=num_elements,
        )
        # Update linear
        self.linear = o3.Linear(
            target_irreps,
            target_irreps,
            internal_weights=True,
            shared_weights=True,
        )

    def forward(
        self,
        node_feats: torch.Tensor,
        sc: Optional[torch.Tensor],
        node_attrs: torch.Tensor,
    ) -> torch.Tensor:
        node_feats = self.symmetric_contractions(node_feats, node_attrs)
        if self.use_sc and sc is not None:
            return self.linear(node_feats) + sc

        return self.linear(node_feats)


@compile_mode("script")
class InteractionBlock(torch.nn.Module):
    def __init__(
        self,
        node_attrs_irreps: o3.Irreps,
        node_feats_irreps: o3.Irreps,
        edge_attrs_irreps: o3.Irreps,
        edge_feats_irreps: o3.Irreps,
        target_irreps: o3.Irreps,
        hidden_irreps: o3.Irreps,
        avg_num_neighbors: float,
<<<<<<< HEAD
        radial_MLP: list[int] = [64, 64, 64],
=======
        radial_MLP: Optional[list[int]] = None,
>>>>>>> 7f6e91b1
    ) -> None:
        super().__init__()
        self.node_attrs_irreps = node_attrs_irreps
        self.node_feats_irreps = node_feats_irreps
        self.edge_attrs_irreps = edge_attrs_irreps
        self.edge_feats_irreps = edge_feats_irreps
        self.target_irreps = target_irreps
        self.hidden_irreps = hidden_irreps
        self.avg_num_neighbors = avg_num_neighbors
<<<<<<< HEAD
=======
        if radial_MLP is None:
            radial_MLP = [64, 64, 64]
>>>>>>> 7f6e91b1
        self.radial_MLP = radial_MLP

        self._setup()

    @abstractmethod
    def _setup(self) -> None:
        raise NotImplementedError

    @abstractmethod
    def forward(
        self,
        node_attrs: torch.Tensor,
        node_feats: torch.Tensor,
        edge_attrs: torch.Tensor,
        edge_feats: torch.Tensor,
        edge_index: torch.Tensor,
    ) -> torch.Tensor:
        raise NotImplementedError


nonlinearities = {1: torch.nn.functional.silu, -1: torch.tanh}


@compile_mode("script")
class TensorProductWeightsBlock(torch.nn.Module):
    def __init__(self, num_elements: int, num_edge_feats: int, num_feats_out: int):
        super().__init__()

        weights = torch.empty(
            (num_elements, num_edge_feats, num_feats_out),
            dtype=torch.get_default_dtype(),
        )
        torch.nn.init.xavier_uniform_(weights)
        self.weights = torch.nn.Parameter(weights)

    def forward(
        self,
        sender_or_receiver_node_attrs: torch.Tensor,  # assumes that the node attributes are one-hot encoded
        edge_feats: torch.Tensor,
    ):
        return torch.einsum(
            "be, ba, aek -> bk", edge_feats, sender_or_receiver_node_attrs, self.weights
        )

    def __repr__(self):
        return (
            f'{self.__class__.__name__}(shape=({", ".join(str(s) for s in self.weights.shape)}), '
            f"weights={np.prod(self.weights.shape)})"
        )


@compile_mode("script")
class ResidualElementDependentInteractionBlock(InteractionBlock):
    def _setup(self) -> None:
        self.linear_up = o3.Linear(
            self.node_feats_irreps,
            self.node_feats_irreps,
            internal_weights=True,
            shared_weights=True,
        )
        # TensorProduct
        irreps_mid, instructions = tp_out_irreps_with_instructions(
            self.node_feats_irreps, self.edge_attrs_irreps, self.target_irreps
        )
        self.conv_tp = o3.TensorProduct(
            self.node_feats_irreps,
            self.edge_attrs_irreps,
            irreps_mid,
            instructions=instructions,
            shared_weights=False,
            internal_weights=False,
        )
        self.conv_tp_weights = TensorProductWeightsBlock(
            num_elements=self.node_attrs_irreps.num_irreps,
            num_edge_feats=self.edge_feats_irreps.num_irreps,
            num_feats_out=self.conv_tp.weight_numel,
        )

        # Linear
        irreps_mid = irreps_mid.simplify()
        self.irreps_out = linear_out_irreps(irreps_mid, self.target_irreps)
        self.irreps_out = self.irreps_out.simplify()
        self.linear = o3.Linear(
            irreps_mid, self.irreps_out, internal_weights=True, shared_weights=True
        )

        # Selector TensorProduct
        self.skip_tp = o3.FullyConnectedTensorProduct(
            self.node_feats_irreps, self.node_attrs_irreps, self.irreps_out
        )

    def forward(
        self,
        node_attrs: torch.Tensor,
        node_feats: torch.Tensor,
        edge_attrs: torch.Tensor,
        edge_feats: torch.Tensor,
        edge_index: torch.Tensor,
    ) -> torch.Tensor:
        sender = edge_index[0]
        receiver = edge_index[1]
        num_nodes = node_feats.shape[0]
        sc = self.skip_tp(node_feats, node_attrs)
        node_feats = self.linear_up(node_feats)
        tp_weights = self.conv_tp_weights(node_attrs[sender], edge_feats)
        mji = self.conv_tp(
            node_feats[sender], edge_attrs, tp_weights
        )  # [n_edges, irreps]
        message = scatter_sum(
            src=mji, index=receiver, dim=0, dim_size=num_nodes
        )  # [n_nodes, irreps]
        message = self.linear(message) / self.avg_num_neighbors
        return message + sc  # [n_nodes, irreps]


@compile_mode("script")
class AgnosticNonlinearInteractionBlock(InteractionBlock):
    def _setup(self) -> None:
        self.linear_up = o3.Linear(
            self.node_feats_irreps,
            self.node_feats_irreps,
            internal_weights=True,
            shared_weights=True,
        )
        # TensorProduct
        irreps_mid, instructions = tp_out_irreps_with_instructions(
            self.node_feats_irreps, self.edge_attrs_irreps, self.target_irreps
        )
        self.conv_tp = o3.TensorProduct(
            self.node_feats_irreps,
            self.edge_attrs_irreps,
            irreps_mid,
            instructions=instructions,
            shared_weights=False,
            internal_weights=False,
        )

        # Convolution weights
        input_dim = self.edge_feats_irreps.num_irreps
        self.conv_tp_weights = nn.FullyConnectedNet(
            [input_dim] + self.radial_MLP + [self.conv_tp.weight_numel],
            torch.nn.functional.silu,
        )

        # Linear
        irreps_mid = irreps_mid.simplify()
        self.irreps_out = linear_out_irreps(irreps_mid, self.target_irreps)
        self.irreps_out = self.irreps_out.simplify()
        self.linear = o3.Linear(
            irreps_mid, self.irreps_out, internal_weights=True, shared_weights=True
        )

        # Selector TensorProduct
        self.skip_tp = o3.FullyConnectedTensorProduct(
            self.irreps_out, self.node_attrs_irreps, self.irreps_out
        )

    def forward(
        self,
        node_attrs: torch.Tensor,
        node_feats: torch.Tensor,
        edge_attrs: torch.Tensor,
        edge_feats: torch.Tensor,
        edge_index: torch.Tensor,
    ) -> torch.Tensor:
        sender = edge_index[0]
        receiver = edge_index[1]
        num_nodes = node_feats.shape[0]
        tp_weights = self.conv_tp_weights(edge_feats)
        node_feats = self.linear_up(node_feats)
        mji = self.conv_tp(
            node_feats[sender], edge_attrs, tp_weights
        )  # [n_edges, irreps]
        message = scatter_sum(
            src=mji, index=receiver, dim=0, dim_size=num_nodes
        )  # [n_nodes, irreps]
        message = self.linear(message) / self.avg_num_neighbors
        message = self.skip_tp(message, node_attrs)
        return message  # [n_nodes, irreps]


@compile_mode("script")
class AgnosticResidualNonlinearInteractionBlock(InteractionBlock):
    def _setup(self) -> None:
        # First linear
        self.linear_up = o3.Linear(
            self.node_feats_irreps,
            self.node_feats_irreps,
            internal_weights=True,
            shared_weights=True,
        )
        # TensorProduct
        irreps_mid, instructions = tp_out_irreps_with_instructions(
            self.node_feats_irreps, self.edge_attrs_irreps, self.target_irreps
        )
        self.conv_tp = o3.TensorProduct(
            self.node_feats_irreps,
            self.edge_attrs_irreps,
            irreps_mid,
            instructions=instructions,
            shared_weights=False,
            internal_weights=False,
        )

        # Convolution weights
        input_dim = self.edge_feats_irreps.num_irreps
        self.conv_tp_weights = nn.FullyConnectedNet(
            [input_dim] + self.radial_MLP + [self.conv_tp.weight_numel],
            torch.nn.functional.silu,
        )

        # Linear
        irreps_mid = irreps_mid.simplify()
        self.irreps_out = linear_out_irreps(irreps_mid, self.target_irreps)
        self.irreps_out = self.irreps_out.simplify()
        self.linear = o3.Linear(
            irreps_mid, self.irreps_out, internal_weights=True, shared_weights=True
        )

        # Selector TensorProduct
        self.skip_tp = o3.FullyConnectedTensorProduct(
            self.node_feats_irreps, self.node_attrs_irreps, self.irreps_out
        )

    def forward(
        self,
        node_attrs: torch.Tensor,
        node_feats: torch.Tensor,
        edge_attrs: torch.Tensor,
        edge_feats: torch.Tensor,
        edge_index: torch.Tensor,
    ) -> torch.Tensor:
        sender = edge_index[0]
        receiver = edge_index[1]
        num_nodes = node_feats.shape[0]
        sc = self.skip_tp(node_feats, node_attrs)
        node_feats = self.linear_up(node_feats)
        tp_weights = self.conv_tp_weights(edge_feats)
        mji = self.conv_tp(
            node_feats[sender], edge_attrs, tp_weights
        )  # [n_edges, irreps]
        message = scatter_sum(
            src=mji, index=receiver, dim=0, dim_size=num_nodes
        )  # [n_nodes, irreps]
        message = self.linear(message) / self.avg_num_neighbors
        message = message + sc
        return message  # [n_nodes, irreps]


@compile_mode("script")
class RealAgnosticInteractionBlock(InteractionBlock):
    def _setup(self) -> None:
        # First linear
        self.linear_up = o3.Linear(
            self.node_feats_irreps,
            self.node_feats_irreps,
            internal_weights=True,
            shared_weights=True,
        )
        # TensorProduct
        irreps_mid, instructions = tp_out_irreps_with_instructions(
            self.node_feats_irreps,
            self.edge_attrs_irreps,
            self.target_irreps,
        )
        self.conv_tp = o3.TensorProduct(
            self.node_feats_irreps,
            self.edge_attrs_irreps,
            irreps_mid,
            instructions=instructions,
            shared_weights=False,
            internal_weights=False,
        )

        # Convolution weights
        input_dim = self.edge_feats_irreps.num_irreps
        self.conv_tp_weights = nn.FullyConnectedNet(
            [input_dim] + self.radial_MLP + [self.conv_tp.weight_numel],
            torch.nn.functional.silu,
        )

        # Linear
        irreps_mid = irreps_mid.simplify()
        self.irreps_out = self.target_irreps
        self.linear = o3.Linear(
            irreps_mid, self.irreps_out, internal_weights=True, shared_weights=True
        )

        # Selector TensorProduct
        self.skip_tp = o3.FullyConnectedTensorProduct(
            self.irreps_out, self.node_attrs_irreps, self.irreps_out
        )
        self.reshape = reshape_irreps(self.irreps_out)

    def forward(
        self,
        node_attrs: torch.Tensor,
        node_feats: torch.Tensor,
        edge_attrs: torch.Tensor,
        edge_feats: torch.Tensor,
        edge_index: torch.Tensor,
    ) -> Tuple[torch.Tensor, None]:
        sender = edge_index[0]
        receiver = edge_index[1]
        num_nodes = node_feats.shape[0]
        node_feats = self.linear_up(node_feats)
        tp_weights = self.conv_tp_weights(edge_feats)
        mji = self.conv_tp(
            node_feats[sender], edge_attrs, tp_weights
        )  # [n_edges, irreps]
        message = scatter_sum(
            src=mji, index=receiver, dim=0, dim_size=num_nodes
        )  # [n_nodes, irreps]
        message = self.linear(message) / self.avg_num_neighbors
        message = self.skip_tp(message, node_attrs)
        return (
            self.reshape(message),
            None,
        )  # [n_nodes, channels, (lmax + 1)**2]


@compile_mode("script")
class RealAgnosticResidualInteractionBlock(InteractionBlock):
    def _setup(self) -> None:
        # First linear
        self.linear_up = o3.Linear(
            self.node_feats_irreps,
            self.node_feats_irreps,
            internal_weights=True,
            shared_weights=True,
        )
        # TensorProduct
        irreps_mid, instructions = tp_out_irreps_with_instructions(
            self.node_feats_irreps,
            self.edge_attrs_irreps,
            self.target_irreps,
        )
        self.conv_tp = o3.TensorProduct(
            self.node_feats_irreps,
            self.edge_attrs_irreps,
            irreps_mid,
            instructions=instructions,
            shared_weights=False,
            internal_weights=False,
        )

        # Convolution weights
        input_dim = self.edge_feats_irreps.num_irreps
        self.conv_tp_weights = nn.FullyConnectedNet(
            [input_dim] + self.radial_MLP + [self.conv_tp.weight_numel],
            torch.nn.functional.silu,
        )

        # Linear
        irreps_mid = irreps_mid.simplify()
        self.irreps_out = self.target_irreps
        self.linear = o3.Linear(
            irreps_mid, self.irreps_out, internal_weights=True, shared_weights=True
        )

        # Selector TensorProduct
        self.skip_tp = o3.FullyConnectedTensorProduct(
            self.node_feats_irreps, self.node_attrs_irreps, self.hidden_irreps
        )
        self.reshape = reshape_irreps(self.irreps_out)

    def forward(
        self,
        node_attrs: torch.Tensor,
        node_feats: torch.Tensor,
        edge_attrs: torch.Tensor,
        edge_feats: torch.Tensor,
        edge_index: torch.Tensor,
    ) -> Tuple[torch.Tensor, torch.Tensor]:
        sender = edge_index[0]
        receiver = edge_index[1]
        num_nodes = node_feats.shape[0]
        sc = self.skip_tp(node_feats, node_attrs)
        node_feats = self.linear_up(node_feats)
        tp_weights = self.conv_tp_weights(edge_feats)
        mji = self.conv_tp(
            node_feats[sender], edge_attrs, tp_weights
        )  # [n_edges, irreps]
        message = scatter_sum(
            src=mji, index=receiver, dim=0, dim_size=num_nodes
        )  # [n_nodes, irreps]
        message = self.linear(message) / self.avg_num_neighbors
        return (
            self.reshape(message),
            sc,
        )  # [n_nodes, channels, (lmax + 1)**2]


@compile_mode("script")
class ScaleShiftBlock(torch.nn.Module):
    def __init__(self, scale: float, shift: float):
        super().__init__()
        self.register_buffer(
            "scale", torch.tensor(scale, dtype=torch.get_default_dtype())
        )
        self.register_buffer(
            "shift", torch.tensor(shift, dtype=torch.get_default_dtype())
        )

    def forward(self, x: torch.Tensor) -> torch.Tensor:
        return self.scale * x + self.shift

    def __repr__(self):
        return (
            f"{self.__class__.__name__}(scale={self.scale:.6f}, shift={self.shift:.6f})"
        )<|MERGE_RESOLUTION|>--- conflicted
+++ resolved
@@ -209,11 +209,7 @@
         target_irreps: o3.Irreps,
         hidden_irreps: o3.Irreps,
         avg_num_neighbors: float,
-<<<<<<< HEAD
-        radial_MLP: list[int] = [64, 64, 64],
-=======
         radial_MLP: Optional[list[int]] = None,
->>>>>>> 7f6e91b1
     ) -> None:
         super().__init__()
         self.node_attrs_irreps = node_attrs_irreps
@@ -223,11 +219,8 @@
         self.target_irreps = target_irreps
         self.hidden_irreps = hidden_irreps
         self.avg_num_neighbors = avg_num_neighbors
-<<<<<<< HEAD
-=======
         if radial_MLP is None:
             radial_MLP = [64, 64, 64]
->>>>>>> 7f6e91b1
         self.radial_MLP = radial_MLP
 
         self._setup()
