--- conflicted
+++ resolved
@@ -176,11 +176,7 @@
             shuffle=False,
             drop_last=False,
             num_workers=args.num_workers,
-<<<<<<< HEAD
             pin_memory=args.pin_memory) 
-=======
-            pin_memory=args.pin_memory)
->>>>>>> 288ac004
 
     loss_fn: torch.nn.Module = get_loss_fn(
         args.loss,
